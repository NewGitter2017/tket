name: Deploy bubble documentation

on:
  push:
    branches:
      - test-doxygen-branch

jobs:
  bubble_docs:

    runs-on: ubuntu-20.04

    steps:
    - uses: actions/checkout@v2
      with:
        fetch-depth: '0'
    - run: git fetch --depth=1 origin +refs/tags/*:refs/tags/*

    - name: Install Doxygen
      run: sudo apt update && sudo apt install -y doxygen graphviz

    - name: Configure git
      run: |
        git config --global user.email "tket-bot@cambridgequantum.com"
        git config --global user.name  "«$GITHUB_WORKFLOW» github action"

    - name: Check out gh-pages branch
      run: git checkout gh-pages

    - name: Update it from develop
<<<<<<< HEAD
      run: git merge test-doxygen-branch
=======
      run: git merge develop
>>>>>>> 0ab8ffe6

    - name: Remove old docs
      run: git rm -r --ignore-unmatch bubble/doc/html

    - name: Build Doxygen docs
      run: cd bubble && doxygen

    - name: Add generated docs to repository
      run: |
        git add -f bubble/doc/html
        git commit --allow-empty -m "Add generated bubble documentation."

    - name: Publish docs
      run:  git push origin gh-pages:gh-pages<|MERGE_RESOLUTION|>--- conflicted
+++ resolved
@@ -3,7 +3,9 @@
 on:
   push:
     branches:
-      - test-doxygen-branch
+      - develop
+    paths:
+      - 'bubble/src/**'
 
 jobs:
   bubble_docs:
@@ -28,11 +30,7 @@
       run: git checkout gh-pages
 
     - name: Update it from develop
-<<<<<<< HEAD
-      run: git merge test-doxygen-branch
-=======
       run: git merge develop
->>>>>>> 0ab8ffe6
 
     - name: Remove old docs
       run: git rm -r --ignore-unmatch bubble/doc/html
