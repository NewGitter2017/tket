--- conflicted
+++ resolved
@@ -195,11 +195,8 @@
     "routing",
     "transform",
     "tailoring",
-<<<<<<< HEAD
     "mapping",
-=======
     "zx",
->>>>>>> d70f4f6b
 ]
 
 
