--- conflicted
+++ resolved
@@ -94,15 +94,11 @@
 }
 
 PYBIND11_MODULE(routing, m) {
-<<<<<<< HEAD
-  py::class_<Architecture, ArchitecturePtr>(
-=======
   py::class_<graphs::AbstractGraph<Node>>(
       m, "NodeGraph",
       "Abstract class for describing a device connectivity graph.");
 
-  py::class_<Architecture, graphs::AbstractGraph<Node>>(
->>>>>>> d70f4f6b
+  py::class_<Architecture, ArchitecturePtr, graphs::AbstractGraph<Node>>(
       m, "Architecture",
       "Class describing the connectivity of qubits on a general device.")
       .def(
@@ -123,7 +119,7 @@
           "__repr__",
           [](const Architecture &arc) {
             return "<tket::Architecture, nodes=" +
-                   std::to_string(arc.n_uids()) + ">";
+                   std::to_string(arc.n_nodes()) + ">";
           })
       .def(
           "get_distance", &Architecture::get_distance,
@@ -160,22 +156,10 @@
             return "<tket::Architecture, nodes=" +
                    std::to_string(arc.n_nodes()) + ">";
           })
-<<<<<<< HEAD
-      .def(
-          "__eq__",
-          [](const Architecture &arc1, const Architecture &arc2) {
-            return arc1.get_all_uids_set() == arc2.get_all_uids_set() &&
-                   arc1.get_connections_set() == arc2.get_connections_set();
-          },
-          "Checks for architecture equality. Two architecture objects are "
-          "equal "
-          "if they have the same set of nodes and the same connections between "
-          "nodes.");
-  py::class_<SquareGrid, std::shared_ptr<SquareGrid>, Architecture>(
-=======
       .def(py::self == py::self);
-  py::class_<SquareGrid, Architecture, graphs::AbstractGraph<Node>>(
->>>>>>> d70f4f6b
+  py::class_<
+      SquareGrid, std::shared_ptr<SquareGrid>, Architecture,
+      graphs::AbstractGraph<Node>>(
       m, "SquareGrid",
       "Architecture class for qubits arranged in a square lattice of "
       "given number of rows and columns. Qubits are arranged with qubits "
@@ -224,25 +208,9 @@
                ", columns=" + std::to_string(arc.get_columns()) +
                ", layers=" + std::to_string(arc.get_layers()) + ">";
       });
-<<<<<<< HEAD
-  py::class_<FullyConnected, std::shared_ptr<FullyConnected>, Architecture>(
-      m, "FullyConnected",
-      "Architecture class for number of qubits connected to every other "
-      "qubit.")
-      .def(
-          py::init<const unsigned>(),
-          "The constructor for a FullyConnected Architecture with some "
-          "undirected connectivity between qubits.\n\n:param number of "
-          "qubits",
-          py::arg("nodes"))
-      .def("__repr__", [](const FullyConnected &arc) {
-        return "<tket::FullyConnected, nodes=" + std::to_string(arc.n_uids()) +
-               ">";
-      });
-  py::class_<RingArch, std::shared_ptr<RingArch>, Architecture>(
-=======
-  py::class_<RingArch, Architecture, graphs::AbstractGraph<Node>>(
->>>>>>> d70f4f6b
+  py::class_<
+      RingArch, std::shared_ptr<RingArch>, Architecture,
+      graphs::AbstractGraph<Node>>(
       m, "RingArch",
       "Architecture class for number of qubits arranged in a ring.")
       .def(
